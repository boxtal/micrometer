/**
 * Copyright 2017 VMware, Inc.
 * <p>
 * Licensed under the Apache License, Version 2.0 (the "License");
 * you may not use this file except in compliance with the License.
 * You may obtain a copy of the License at
 * <p>
 * https://www.apache.org/licenses/LICENSE-2.0
 * <p>
 * Unless required by applicable law or agreed to in writing, software
 * distributed under the License is distributed on an "AS IS" BASIS,
 * WITHOUT WARRANTIES OR CONDITIONS OF ANY KIND, either express or implied.
 * See the License for the specific language governing permissions and
 * limitations under the License.
 */
package io.micrometer.core.instrument.binder.okhttp3;

import io.micrometer.core.instrument.MeterRegistry;
import io.micrometer.core.instrument.Tag;
import io.micrometer.core.instrument.Tags;
import io.micrometer.core.instrument.Timer;
import io.micrometer.core.lang.NonNullApi;
import io.micrometer.core.lang.NonNullFields;
import io.micrometer.core.lang.Nullable;
import okhttp3.*;

import java.io.IOException;
import java.lang.reflect.Method;
import java.util.ArrayList;
<<<<<<< HEAD
import java.util.Collection;
=======
import java.util.Arrays;
import java.util.Collections;
import java.util.List;
>>>>>>> 51ff44e0
import java.util.Optional;
import java.util.concurrent.ConcurrentHashMap;
import java.util.concurrent.ConcurrentMap;
import java.util.concurrent.TimeUnit;
import java.util.function.BiFunction;
import java.util.function.Function;

import static java.util.stream.Collectors.toList;
import static java.util.stream.StreamSupport.stream;

/**
 * {@link EventListener} for collecting metrics from {@link OkHttpClient}.
 * <p>
 * {@literal uri} tag is usually limited to URI patterns to mitigate tag cardinality explosion but {@link OkHttpClient}
 * doesn't provide URI patterns. We provide {@value URI_PATTERN} header to support {@literal uri} tag or you can
 * configure a {@link Builder#uriMapper(Function) URI mapper} to provide your own tag values for {@literal uri} tag.
 *
 * @author Bjarte S. Karlsen
 * @author Jon Schneider
 * @author Nurettin Yilmaz
 * @author Johnny Lim
 */
@NonNullApi
@NonNullFields
public class OkHttpMetricsEventListener extends EventListener {

    /**
     * Header name for URI patterns which will be used for tag values.
     */
    public static final String URI_PATTERN = "URI_PATTERN";

    private static final boolean REQUEST_TAG_CLASS_EXISTS;

    static {
        REQUEST_TAG_CLASS_EXISTS = getMethod("tag", Class.class) != null;
    }

    private static final String TAG_TARGET_SCHEME = "target.scheme";
    private static final String TAG_TARGET_HOST = "target.host";
    private static final String TAG_TARGET_PORT = "target.port";

    private static final String TAG_VALUE_UNKNOWN = "UNKNOWN";

    private static final Tags TAGS_TARGET_UNKNOWN = Tags.of(
            TAG_TARGET_SCHEME, TAG_VALUE_UNKNOWN,
            TAG_TARGET_HOST, TAG_VALUE_UNKNOWN,
            TAG_TARGET_PORT, TAG_VALUE_UNKNOWN
    );

    private static Method getMethod(String name, Class<?>... parameterTypes) {
        try {
            return Request.class.getMethod(name, parameterTypes);
        } catch (NoSuchMethodException e) {
            return null;
        }
    }

    private final MeterRegistry registry;
    private final String requestsMetricName;
    private final Function<Request, String> urlMapper;
    private final Iterable<Tag> extraTags;
<<<<<<< HEAD
    private final Iterable<BiFunction<Request, Response, Tag>> contextSpecificTags;
    private final boolean includeHostTag;

    // VisibleForTesting
    final ConcurrentMap<Call, CallState> callState = new ConcurrentHashMap<>();

    protected OkHttpMetricsEventListener(MeterRegistry registry, String requestsMetricName, Function<Request, String> urlMapper,
                                         Iterable<Tag> extraTags,
                                         Iterable<BiFunction<Request, Response, Tag>> contextSpecificTags) {
        this(registry, requestsMetricName, urlMapper, extraTags, contextSpecificTags, true);
    }

    OkHttpMetricsEventListener(MeterRegistry registry, String requestsMetricName, Function<Request, String> urlMapper,
                               Iterable<Tag> extraTags,
                               Iterable<BiFunction<Request, Response, Tag>> contextSpecificTags, boolean includeHostTag) {
=======
    private final Iterable<Tag> unknownRequestTags;
    // VisibleForTesting
    final ConcurrentMap<Call, CallState> callState = new ConcurrentHashMap<>();

    OkHttpMetricsEventListener(MeterRegistry registry, String requestsMetricName, Function<Request, String> urlMapper, Iterable<Tag> extraTags, Iterable<String> requestTagKeys) {
>>>>>>> 51ff44e0
        this.registry = registry;
        this.requestsMetricName = requestsMetricName;
        this.urlMapper = urlMapper;
        this.extraTags = extraTags;
<<<<<<< HEAD
        this.contextSpecificTags = contextSpecificTags;
        this.includeHostTag = includeHostTag;
=======
        List<Tag> unknownRequestTags = new ArrayList<>();
        for (String requestTagKey : requestTagKeys) {
            unknownRequestTags.add(Tag.of(requestTagKey, "UNKNOWN"));
        }
        this.unknownRequestTags = unknownRequestTags;
>>>>>>> 51ff44e0
    }

    public static Builder builder(MeterRegistry registry, String name) {
        return new Builder(registry, name);
    }

    @Override
    public void callStart(Call call) {
        callState.put(call, new CallState(registry.config().clock().monotonicTime(), call.request()));
    }

    @Override
    public void callFailed(Call call, IOException e) {
        CallState state = callState.remove(call);
        if (state != null) {
            state.exception = e;
            time(state);
        }
    }

    @Override
    public void callEnd(Call call) {
        callState.remove(call);
    }

    @Override
    public void responseHeadersEnd(Call call, Response response) {
        CallState state = callState.remove(call);
        if (state != null) {
            state.response = response;
            time(state);
        }
    }

    // VisibleForTesting
    void time(CallState state) {
        Request request = state.request;
        boolean requestAvailable = request != null;

<<<<<<< HEAD
        // NOTE: This feature won't work with Prometheus meter registry due to tag mismatch.
        Tags requestTags = requestAvailable ? getRequestTags(request) : Tags.empty();

        Iterable<Tag> tags = Tags.of(
                        "method", requestAvailable ? request.method() : TAG_VALUE_UNKNOWN,
                        "uri", getUriTag(state, request),
                        "status", getStatusMessage(state.response, state.exception)
                )
                .and(extraTags)
                .and(stream(contextSpecificTags.spliterator(), false)
                        .map(contextTag -> contextTag.apply(request, state.response))
                        .collect(toList()))
                .and(requestTags)
                .and(generateTagsForRoute(request));

        if (includeHostTag) {
            tags = Tags.of(tags).and("host", requestAvailable ? request.url().host() : TAG_VALUE_UNKNOWN);
        }
=======
        Iterable<Tag> tags = Tags.concat(extraTags, Tags.of(
            "method", requestAvailable ? request.method() : "UNKNOWN",
            "uri", getUriTag(state, request),
            "status", getStatusMessage(state.response, state.exception),
            "host", requestAvailable ? request.url().host() : "UNKNOWN"
        )).and(getRequestTags(request));
>>>>>>> 51ff44e0

        Timer.builder(this.requestsMetricName)
                .tags(tags)
                .description("Timer of OkHttp operation")
                .register(registry)
                .record(registry.config().clock().monotonicTime() - state.startTime, TimeUnit.NANOSECONDS);
    }

    private Tags generateTagsForRoute(Request request) {
        if (request == null) {
            return TAGS_TARGET_UNKNOWN;
        }
        return Tags.of(
                TAG_TARGET_SCHEME, request.url().scheme(),
                TAG_TARGET_HOST, request.url().host(),
                TAG_TARGET_PORT, Integer.toString(request.url().port())
        );
    }

    private String getUriTag(CallState state, @Nullable Request request) {
        if (request == null) {
            return TAG_VALUE_UNKNOWN;
        }
        return state.response != null && (state.response.code() == 404 || state.response.code() == 301)
                    ? "NOT_FOUND" : urlMapper.apply(request);
    }

    private Iterable<Tag> getRequestTags(Request request) {
        if (request == null) {
            return unknownRequestTags;
        }
        if (REQUEST_TAG_CLASS_EXISTS) {
            Tags requestTag = request.tag(Tags.class);
            if (requestTag != null) {
                return requestTag;
            }
        }
        Object requestTag = request.tag();
        if (requestTag instanceof Tags) {
            return (Tags) requestTag;
        }
        return Tags.empty();
    }

    private String getStatusMessage(@Nullable Response response, @Nullable IOException exception) {
        if (exception != null) {
            return "IO_ERROR";
        }

        if (response == null) {
            return "CLIENT_ERROR";
        }

        return Integer.toString(response.code());
    }

    // VisibleForTesting
    static class CallState {
        final long startTime;
        @Nullable
        final Request request;
        @Nullable
        Response response;
        @Nullable
        IOException exception;

        CallState(long startTime, @Nullable Request request) {
            this.startTime = startTime;
            this.request = request;
        }
    }

    public static class Builder {
        private final MeterRegistry registry;
        private final String name;
        private Function<Request, String> uriMapper = (request) -> Optional.ofNullable(request.header(URI_PATTERN)).orElse("none");
<<<<<<< HEAD
        private Tags tags = Tags.empty();
        private Collection<BiFunction<Request, Response, Tag>> contextSpecificTags = new ArrayList<>();
        private boolean includeHostTag = true;
=======
        private Iterable<Tag> tags = Collections.emptyList();
        private Iterable<String> requestTagKeys = Collections.emptyList();
>>>>>>> 51ff44e0

        Builder(MeterRegistry registry, String name) {
            this.registry = registry;
            this.name = name;
        }

        public Builder tags(Iterable<Tag> tags) {
            this.tags = this.tags.and(tags);
            return this;
        }

        /**
         * Add a {@link Tag} to any already configured tags on this Builder.
         *
         * @param tag tag to add
         * @return this builder
         * @since 1.5.0
         */
        public Builder tag(Tag tag) {
            this.tags = this.tags.and(tag);
            return this;
        }

        /**
         * Add a context-specific tag.
         *
         * @param contextSpecificTag function to create a context-specific tag
         * @return this builder
         * @since 1.5.0
         */
        public Builder tag(BiFunction<Request, Response, Tag> contextSpecificTag) {
            this.contextSpecificTags.add(contextSpecificTag);
            return this;
        }

        public Builder uriMapper(Function<Request, String> uriMapper) {
            this.uriMapper = uriMapper;
            return this;
        }

        /**
<<<<<<< HEAD
         * Historically, OkHttp Metrics provided by {@link OkHttpMetricsEventListener} included a
         * {@code host} tag for the target host being called. To align with other HTTP client metrics,
         * this was changed to {@code target.host}, but to maintain backwards compatibility the {@code host}
         * tag can also be included. By default, {@code includeHostTag} is {@literal true} so both tags are included.
         *
         * @param includeHostTag whether to include the {@code host} tag
         * @return this builder
         * @since 1.5.0
         */
        public Builder includeHostTag(boolean includeHostTag) {
            this.includeHostTag = includeHostTag;
=======
         * Tag keys for {@link Request#tag()} or {@link Request#tag(Class)}.
         *
         * These keys will be added with {@literal UNKNOWN} values when {@link Request} is {@literal null}.
         * Note that this is required only for Prometheus as it requires tag match for the same metric.
         *
         * @param requestTagKeys request tag keys
         * @return this builder
         * @since 1.3.9
         */
        public Builder requestTagKeys(String... requestTagKeys) {
            return requestTagKeys(Arrays.asList(requestTagKeys));
        }

        /**
         * Tag keys for {@link Request#tag()} or {@link Request#tag(Class)}.
         *
         * These keys will be added with {@literal UNKNOWN} values when {@link Request} is {@literal null}.
         * Note that this is required only for Prometheus as it requires tag match for the same metric.
         *
         * @param requestTagKeys request tag keys
         * @return this builder
         * @since 1.3.9
         */
        public Builder requestTagKeys(Iterable<String> requestTagKeys) {
            this.requestTagKeys = requestTagKeys;
>>>>>>> 51ff44e0
            return this;
        }

        public OkHttpMetricsEventListener build() {
<<<<<<< HEAD
            return new OkHttpMetricsEventListener(registry, name, uriMapper, tags, contextSpecificTags, includeHostTag);
=======
            return new OkHttpMetricsEventListener(registry, name, uriMapper, tags, requestTagKeys);
>>>>>>> 51ff44e0
        }
    }
}<|MERGE_RESOLUTION|>--- conflicted
+++ resolved
@@ -23,24 +23,18 @@
 import io.micrometer.core.lang.NonNullFields;
 import io.micrometer.core.lang.Nullable;
 import okhttp3.*;
+import okhttp3.EventListener;
 
 import java.io.IOException;
 import java.lang.reflect.Method;
-import java.util.ArrayList;
-<<<<<<< HEAD
-import java.util.Collection;
-=======
-import java.util.Arrays;
-import java.util.Collections;
-import java.util.List;
->>>>>>> 51ff44e0
-import java.util.Optional;
+import java.util.*;
 import java.util.concurrent.ConcurrentHashMap;
 import java.util.concurrent.ConcurrentMap;
 import java.util.concurrent.TimeUnit;
 import java.util.function.BiFunction;
 import java.util.function.Function;
 
+import static java.util.Collections.emptyList;
 import static java.util.stream.Collectors.toList;
 import static java.util.stream.StreamSupport.stream;
 
@@ -68,7 +62,7 @@
     private static final boolean REQUEST_TAG_CLASS_EXISTS;
 
     static {
-        REQUEST_TAG_CLASS_EXISTS = getMethod("tag", Class.class) != null;
+        REQUEST_TAG_CLASS_EXISTS = getMethod(Class.class) != null;
     }
 
     private static final String TAG_TARGET_SCHEME = "target.scheme";
@@ -83,9 +77,10 @@
             TAG_TARGET_PORT, TAG_VALUE_UNKNOWN
     );
 
-    private static Method getMethod(String name, Class<?>... parameterTypes) {
+    @Nullable
+    private static Method getMethod(Class<?>... parameterTypes) {
         try {
-            return Request.class.getMethod(name, parameterTypes);
+            return Request.class.getMethod("tag", parameterTypes);
         } catch (NoSuchMethodException e) {
             return null;
         }
@@ -95,8 +90,8 @@
     private final String requestsMetricName;
     private final Function<Request, String> urlMapper;
     private final Iterable<Tag> extraTags;
-<<<<<<< HEAD
     private final Iterable<BiFunction<Request, Response, Tag>> contextSpecificTags;
+    private final Iterable<Tag> unknownRequestTags;
     private final boolean includeHostTag;
 
     // VisibleForTesting
@@ -105,33 +100,26 @@
     protected OkHttpMetricsEventListener(MeterRegistry registry, String requestsMetricName, Function<Request, String> urlMapper,
                                          Iterable<Tag> extraTags,
                                          Iterable<BiFunction<Request, Response, Tag>> contextSpecificTags) {
-        this(registry, requestsMetricName, urlMapper, extraTags, contextSpecificTags, true);
+        this(registry, requestsMetricName, urlMapper, extraTags, contextSpecificTags, emptyList(), true);
     }
 
     OkHttpMetricsEventListener(MeterRegistry registry, String requestsMetricName, Function<Request, String> urlMapper,
                                Iterable<Tag> extraTags,
-                               Iterable<BiFunction<Request, Response, Tag>> contextSpecificTags, boolean includeHostTag) {
-=======
-    private final Iterable<Tag> unknownRequestTags;
-    // VisibleForTesting
-    final ConcurrentMap<Call, CallState> callState = new ConcurrentHashMap<>();
-
-    OkHttpMetricsEventListener(MeterRegistry registry, String requestsMetricName, Function<Request, String> urlMapper, Iterable<Tag> extraTags, Iterable<String> requestTagKeys) {
->>>>>>> 51ff44e0
+                               Iterable<BiFunction<Request, Response, Tag>> contextSpecificTags,
+                               Iterable<String> requestTagKeys,
+                               boolean includeHostTag) {
         this.registry = registry;
         this.requestsMetricName = requestsMetricName;
         this.urlMapper = urlMapper;
         this.extraTags = extraTags;
-<<<<<<< HEAD
         this.contextSpecificTags = contextSpecificTags;
         this.includeHostTag = includeHostTag;
-=======
+
         List<Tag> unknownRequestTags = new ArrayList<>();
         for (String requestTagKey : requestTagKeys) {
             unknownRequestTags.add(Tag.of(requestTagKey, "UNKNOWN"));
         }
         this.unknownRequestTags = unknownRequestTags;
->>>>>>> 51ff44e0
     }
 
     public static Builder builder(MeterRegistry registry, String name) {
@@ -170,10 +158,6 @@
     void time(CallState state) {
         Request request = state.request;
         boolean requestAvailable = request != null;
-
-<<<<<<< HEAD
-        // NOTE: This feature won't work with Prometheus meter registry due to tag mismatch.
-        Tags requestTags = requestAvailable ? getRequestTags(request) : Tags.empty();
 
         Iterable<Tag> tags = Tags.of(
                         "method", requestAvailable ? request.method() : TAG_VALUE_UNKNOWN,
@@ -184,20 +168,12 @@
                 .and(stream(contextSpecificTags.spliterator(), false)
                         .map(contextTag -> contextTag.apply(request, state.response))
                         .collect(toList()))
-                .and(requestTags)
+                .and(getRequestTags(request))
                 .and(generateTagsForRoute(request));
 
         if (includeHostTag) {
             tags = Tags.of(tags).and("host", requestAvailable ? request.url().host() : TAG_VALUE_UNKNOWN);
         }
-=======
-        Iterable<Tag> tags = Tags.concat(extraTags, Tags.of(
-            "method", requestAvailable ? request.method() : "UNKNOWN",
-            "uri", getUriTag(state, request),
-            "status", getStatusMessage(state.response, state.exception),
-            "host", requestAvailable ? request.url().host() : "UNKNOWN"
-        )).and(getRequestTags(request));
->>>>>>> 51ff44e0
 
         Timer.builder(this.requestsMetricName)
                 .tags(tags)
@@ -206,7 +182,7 @@
                 .record(registry.config().clock().monotonicTime() - state.startTime, TimeUnit.NANOSECONDS);
     }
 
-    private Tags generateTagsForRoute(Request request) {
+    private Tags generateTagsForRoute(@Nullable Request request) {
         if (request == null) {
             return TAGS_TARGET_UNKNOWN;
         }
@@ -225,7 +201,7 @@
                     ? "NOT_FOUND" : urlMapper.apply(request);
     }
 
-    private Iterable<Tag> getRequestTags(Request request) {
+    private Iterable<Tag> getRequestTags(@Nullable Request request) {
         if (request == null) {
             return unknownRequestTags;
         }
@@ -274,14 +250,10 @@
         private final MeterRegistry registry;
         private final String name;
         private Function<Request, String> uriMapper = (request) -> Optional.ofNullable(request.header(URI_PATTERN)).orElse("none");
-<<<<<<< HEAD
         private Tags tags = Tags.empty();
         private Collection<BiFunction<Request, Response, Tag>> contextSpecificTags = new ArrayList<>();
         private boolean includeHostTag = true;
-=======
-        private Iterable<Tag> tags = Collections.emptyList();
         private Iterable<String> requestTagKeys = Collections.emptyList();
->>>>>>> 51ff44e0
 
         Builder(MeterRegistry registry, String name) {
             this.registry = registry;
@@ -323,7 +295,6 @@
         }
 
         /**
-<<<<<<< HEAD
          * Historically, OkHttp Metrics provided by {@link OkHttpMetricsEventListener} included a
          * {@code host} tag for the target host being called. To align with other HTTP client metrics,
          * this was changed to {@code target.host}, but to maintain backwards compatibility the {@code host}
@@ -335,7 +306,10 @@
          */
         public Builder includeHostTag(boolean includeHostTag) {
             this.includeHostTag = includeHostTag;
-=======
+            return this;
+        }
+
+        /**
          * Tag keys for {@link Request#tag()} or {@link Request#tag(Class)}.
          *
          * These keys will be added with {@literal UNKNOWN} values when {@link Request} is {@literal null}.
@@ -361,16 +335,11 @@
          */
         public Builder requestTagKeys(Iterable<String> requestTagKeys) {
             this.requestTagKeys = requestTagKeys;
->>>>>>> 51ff44e0
             return this;
         }
 
         public OkHttpMetricsEventListener build() {
-<<<<<<< HEAD
-            return new OkHttpMetricsEventListener(registry, name, uriMapper, tags, contextSpecificTags, includeHostTag);
-=======
-            return new OkHttpMetricsEventListener(registry, name, uriMapper, tags, requestTagKeys);
->>>>>>> 51ff44e0
+            return new OkHttpMetricsEventListener(registry, name, uriMapper, tags, contextSpecificTags, requestTagKeys, includeHostTag);
         }
     }
 }